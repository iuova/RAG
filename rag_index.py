"""Create or update a ChromaDB index for the local RAG pipeline."""
from __future__ import annotations

import argparse
import hashlib
import json
import logging
import shutil
from dataclasses import dataclass
from itertools import chain
from pathlib import Path
from typing import Iterable, Iterator, List, Sequence

from tqdm import tqdm
from chromadb import PersistentClient
from embedding_utils import batch_iterable, get_encoder

from config import (
    CHROMA_DB_DIR,
    DEFAULT_BATCH_SIZE,
    DEFAULT_CHUNK_OVERLAP,
    DEFAULT_CHUNK_SIZE,
    DEFAULT_COLLECTION_NAME,
    DEFAULT_DEVICE,
    DEFAULT_EMBEDDING_MODEL,
    DEFAULT_JSONL,
    LOG_DIR,
    ensure_directories,
)

try:
    import ijson
except ImportError:  # pragma: no cover - optional at runtime but required in prod
    ijson = None


@dataclass(frozen=True)
class DocumentRecord:
    """A single source document with optional metadata."""

    text: str
    metadata: dict


def _derive_document_id(
    payload: dict, fallback_prefix: str, index: int, text: str
) -> str:
    """Return a stable identifier for a document payload."""

    preferred_keys = ("document_id", "id", "doc_id", "uuid", "code")
    for key in preferred_keys:
        value = payload.get(key)
        if value:
            return str(value)

    digest = hashlib.sha1(text.encode("utf-8")).hexdigest()  # noqa: S324
    return f"{fallback_prefix}-{index}-{digest[:12]}"


def _coerce_entries(obj: object) -> List[dict]:
    """Extract a list of document-like dictionaries from arbitrary JSON."""

    if isinstance(obj, list):
        return [item for item in obj if isinstance(item, dict)]

    if isinstance(obj, dict):
        candidate_keys = ("data", "items", "records", "documents", "rows")
        for key in candidate_keys:
            value = obj.get(key)
            if isinstance(value, list):
                return [item for item in value if isinstance(item, dict)]
        return [obj]

    return []


def _extract_text_field(payload: dict) -> str | None:
    """Find the most likely text field inside a payload."""

    text_keys = (
        "text",
        "content",
        "body",
        "answer",
        "description",
        "document",
        "data",
    )
    for key in text_keys:
        value = payload.get(key)
        if isinstance(value, str) and value.strip():
            return value.strip()
    return None


def load_jsonl_documents(path: Path) -> Iterator[DocumentRecord]:
    """Stream text entries from a JSONL file without buffering everything."""

    with path.open("r", encoding="utf-8") as file:
        for line_number, line in enumerate(file, start=1):
            if not line.strip():
                continue
            try:
                obj = json.loads(line)
            except json.JSONDecodeError as exc:
                logging.warning("JSON decode error in %s:%s: %s", path, line_number, exc)
                continue

            text = obj.get("text") or obj.get("content") or obj.get("body")
            if not isinstance(text, str) or not text.strip():
                continue

            document_id = _derive_document_id(
                obj, path.stem, line_number, text.strip()
            )
            metadata = {
                "source": path.name,
                "source_path": str(path),
                "line": line_number,
                "document_id": document_id,
            }
            if "title" in obj and obj["title"]:
                metadata["title"] = str(obj["title"])

            yield DocumentRecord(text=text.strip(), metadata=metadata)


def _first_non_whitespace_character(path: Path) -> str | None:
    """Return the first non-whitespace character of a file or ``None``."""

    with path.open("r", encoding="utf-8") as file:
        while True:
            chunk = file.read(4096)
            if not chunk:
                return None
            for char in chunk:
                if not char.isspace():
                    return char


def _iter_json_payload(path: Path) -> Iterator[tuple[int, dict]]:
    """Yield dictionary payloads from JSON files using streaming parsers."""

    if ijson is None:
        logging.warning(
            "ijson не установлен. Файл %s будет прочитан целиком в память.", path
        )
        try:
            payload = json.loads(path.read_text(encoding="utf-8"))
        except json.JSONDecodeError as exc:
            logging.error("Не удалось прочитать JSON из %s: %s", path, exc)
            return
        for index, item in enumerate(_coerce_entries(payload), start=1):
            if isinstance(item, dict):
                yield index, item
        return

    first_char = _first_non_whitespace_character(path)
    if first_char == "[":
        candidate_streams = ["item"]
    else:
        candidate_streams = [
            "data.item",
            "items.item",
            "records.item",
            "documents.item",
            "rows.item",
            "item",
        ]

    for prefix in candidate_streams:
        yielded_any = False
        try:
            with path.open("rb") as file:
                for index, item in enumerate(ijson.items(file, prefix), start=1):
                    if not isinstance(item, dict):
                        continue
                    yielded_any = True
                    yield index, item
        except Exception as exc:  # pragma: no cover - defensive logging
            logging.debug(
                "Не удалось обработать %s с префиксом %s: %s", path, prefix, exc
            )
            continue
        if yielded_any:
            return

    logging.debug(
        "Не найден подходящий массив в %s, используется полное чтение файла", path
    )
    try:
        payload = json.loads(path.read_text(encoding="utf-8"))
    except json.JSONDecodeError as exc:
        logging.error("Не удалось прочитать JSON из %s: %s", path, exc)
        return

    if isinstance(payload, dict):
        yield 1, payload
    elif isinstance(payload, list):
        for index, item in enumerate(payload, start=1):
            if isinstance(item, dict):
                yield index, item


def load_json_documents(path: Path) -> Iterator[DocumentRecord]:
    """Stream text entries from a generic JSON file using a streaming parser."""

    yielded = False
    for index, item in _iter_json_payload(path):
        text = _extract_text_field(item)
        if not text:
            logging.debug(
                "Запись %s из %s пропущена: отсутствует текстовое поле", index, path
            )
            continue

        document_id = _derive_document_id(item, path.stem, index, text)
        metadata = {
            "source": path.name,
            "source_path": str(path),
            "document_id": document_id,
        }
        if "title" in item and item["title"]:
            metadata["title"] = str(item["title"])

        yielded = True
        yield DocumentRecord(text=text, metadata=metadata)

    if not yielded:
        logging.warning(
            "JSON файл %s не содержит подходящих записей для индексации", path
        )


def iter_documents(paths: Iterable[Path]) -> Iterator[DocumentRecord]:
    """Yield documents from a list of files without accumulating everything."""

    for path in paths:
        if not path.exists():
            logging.warning("File %s not found, skipping", path)
            continue
        suffix = path.suffix.lower()
        if suffix == ".jsonl":
            yield from load_jsonl_documents(path)
        elif suffix == ".json":
            yield from load_json_documents(path)
        elif suffix in {".txt", ".md"}:
            text = path.read_text(encoding="utf-8").strip()
            if not text:
                continue
            yield DocumentRecord(
                text=text,
                metadata={
                    "source": path.name,
                    "source_path": str(path),
                },
            )
        else:
            logging.warning("Unsupported file extension for %s, skipping", path)


def split_text(
    text: str,
    chunk_size: int = DEFAULT_CHUNK_SIZE,
    chunk_overlap: int = DEFAULT_CHUNK_OVERLAP,
) -> List[str]:
    """Split text into overlapping chunks without external dependencies.

    The logic mimics the behaviour of the old LangChain splitter by
    respecting the configured chunk size and overlap. The implementation
    keeps whitespace boundaries when possible so that the resulting chunks
    remain readable while guaranteeing forward progress.
    """

    if chunk_size <= 0:
        raise ValueError("chunk_size must be positive")
    if chunk_overlap < 0:
        raise ValueError("chunk_overlap must be non-negative")
    if chunk_overlap >= chunk_size:
        raise ValueError("chunk_overlap must be smaller than chunk_size")

    normalized = text.strip()
    if not normalized:
        return []

    chunks: List[str] = []
    text_length = len(normalized)
    start = 0

    while start < text_length:
        end = min(start + chunk_size, text_length)
        chunk = normalized[start:end]

        if end < text_length:
            # Try to keep whole words by moving the cut to the last space
            # within the chunk, but only if this still leaves at least
            # 60 % of the original chunk to avoid tiny fragments.
            relative_limit = int(chunk_size * 0.6)
            split_at = chunk.rfind(" ")
            if relative_limit > 0 and split_at >= relative_limit:
                end = start + split_at
                chunk = normalized[start:end]

        chunks.append(chunk.strip())

        if end >= text_length:
            break
        start = max(end - chunk_overlap, 0)

    return [c for c in chunks if c]


def iter_document_chunks(documents: Sequence[DocumentRecord]) -> Iterator[tuple[str, dict]]:
    """Yield chunks of all documents one by one to avoid large buffers."""

    for doc_index, document in enumerate(
        tqdm(documents, desc="Разбивка на чанки", unit="док")
    ):
        splits = split_text(
            document.text,
            chunk_size=DEFAULT_CHUNK_SIZE,
            chunk_overlap=DEFAULT_CHUNK_OVERLAP,
        )
        for chunk_index, chunk in enumerate(splits):
            metadata = dict(document.metadata)
            chunk_id_base = metadata.get(
                "document_id", metadata.get("source", str(doc_index))
            )
            metadata.update(
                {
                    "chunk_index": chunk_index,
                    "chunk_id": f"{chunk_id_base}:{chunk_index}",
                }
            )
            yield chunk, metadata


def build_vector_store(
    documents: Sequence[DocumentRecord],
    collection_name: str,
    batch_size: int,
    device: str,
    reset: bool,
) -> None:
    """Persist documents inside a Chroma collection with streaming batches."""

    if not documents:
        raise ValueError("No documents were loaded for indexing.")

    logging.info(
        "Loading embedding model %s on %s", DEFAULT_EMBEDDING_MODEL, device
    )
    encoder = get_encoder(DEFAULT_EMBEDDING_MODEL, device=device)

    client = PersistentClient(path=str(CHROMA_DB_DIR))
    logging.info("Preparing Chroma collection '%s'", collection_name)
    
    # Улучшенная логика reset: проверяем существование коллекции перед удалением
    if reset:
        try:
            client.delete_collection(collection_name)
            logging.info("Existing collection '%s' removed", collection_name)
        except Exception as exc:
            # Если коллекция не существует, это нормально
            logging.info("Collection '%s' did not exist before reset: %s", collection_name, exc)
    
    collection = client.get_or_create_collection(name=collection_name)

    chunk_stream = iter_document_chunks(documents)
    total_chunks = 0
    for batch in tqdm(
        batch_iterable(chunk_stream, batch_size),
        desc="Индексация",
        unit="чанк",
    ):
        batch_texts = [item[0] for item in batch]
        batch_metadata = [item[1] for item in batch]
        batch_ids = [
            str(meta.get("chunk_id", f"chunk-{total_chunks + idx}"))
            for idx, meta in enumerate(batch_metadata)
        ]
        embeddings = encoder.encode(batch_texts, batch_size=32)  # Исправлено: используем фиксированный batch_size для encode
        collection.add(
            ids=batch_ids,
            documents=batch_texts,
            metadatas=batch_metadata,
            embeddings=embeddings.tolist(),
        )
        total_chunks += len(batch_texts)

    if total_chunks == 0:
        logging.warning("No chunks were generated from the provided documents.")
    else:
        logging.info("Persisted %s chunks to %s", total_chunks, CHROMA_DB_DIR)


def parse_args() -> argparse.Namespace:
    parser = argparse.ArgumentParser(description="Build the local Chroma index for RAG.")
    parser.add_argument(
        "inputs",
        nargs="*",
        type=Path,
        default=[DEFAULT_JSONL],
        help="Files to ingest (JSON/JSONL/TXT). Defaults to data/data_for_RAG.json.",
    )
    parser.add_argument(
        "--collection",
        default=DEFAULT_COLLECTION_NAME,
        help=f"Chroma collection name. Default: {DEFAULT_COLLECTION_NAME}.",
    )
    parser.add_argument(
        "--batch-size",
        type=int,
        default=DEFAULT_BATCH_SIZE,
        help=f"Number of chunks per write batch. Default: {DEFAULT_BATCH_SIZE}.",
    )
    parser.add_argument(
        "--reset",
        action="store_true",
        help="Удалить существующую коллекцию перед индексацией.",
    )
    parser.add_argument(
        "--device",
        default=DEFAULT_DEVICE,
        help="Устройство для расчёта эмбеддингов (cpu, cuda, auto).",
    )
    return parser.parse_args()


def main() -> None:
    ensure_directories()
    log_path = LOG_DIR / "rag_index.log"
    logging.basicConfig(
        level=logging.INFO,
        format="%(asctime)s - %(levelname)s - %(message)s",
        handlers=[
            logging.FileHandler(log_path, encoding="utf-8"),
            logging.StreamHandler(),
        ],
        force=True,
    )

    args = parse_args()
    logging.info("Starting indexing run")
    logging.info("Input files: %s", ", ".join(str(p) for p in args.inputs))

    # Улучшенная логика reset: удаляем директорию только если reset=True
    if args.reset:
        if CHROMA_DB_DIR.exists():
            logging.info("Resetting Chroma directory %s", CHROMA_DB_DIR)
            shutil.rmtree(CHROMA_DB_DIR)
            CHROMA_DB_DIR.mkdir(parents=True, exist_ok=True)
        else:
            logging.info("Chroma directory %s does not exist, will be created", CHROMA_DB_DIR)

<<<<<<< HEAD
    documents = iter_documents(args.inputs)
    logging.info("Loaded %s source documents", len(documents))
    
    # Проверка: выводим предупреждение, если документов не найдено
    if len(documents) == 0:
        logging.warning("No documents were loaded from input files!")
        print("ВНИМАНИЕ: Документы не загружены. Проверьте пути к файлам и формат данных.")
=======
    raw_documents = iter_documents(args.inputs)
    raw_iterator = iter(raw_documents)
    try:
        first_document = next(raw_iterator)
    except StopIteration:
        logging.error("Нет документов для индексации по указанным путям")
        print("Не найдено документов для индексации. Проверьте входные файлы.")
        return

    documents = chain([first_document], raw_iterator)
    logging.info(
        "Начата потоковая загрузка документов. Первый источник: %s",
        first_document.metadata.get("source", first_document.metadata.get("source_path", "<unknown>")),
    )

    try:
        build_vector_store(
            documents,
            args.collection,
            args.batch_size,
            args.device,
            args.reset,
        )
    except ValueError as exc:
        logging.error("Indexing aborted: %s", exc)
        print(f"Индексация остановлена: {exc}")
        return
    except Exception as exc:
        logging.exception("Unexpected error during indexing")
        print(f"Произошла ошибка при индексации: {exc}")
>>>>>>> 5bb62f70
        return

    try:
        build_vector_store(
            documents,
            args.collection,
            args.batch_size,
            args.device,
            args.reset,
        )
    except ValueError as exc:
        logging.error("Indexing aborted: %s", exc)
        print(f"Индексация остановлена: {exc}")
        return
    except Exception as exc:
        logging.exception("Unexpected error during indexing")
        print(f"Произошла ошибка при индексации: {exc}")
        return

    print(f"Индексация завершена. База сохранена в: {CHROMA_DB_DIR}")


if __name__ == "__main__":
    main()<|MERGE_RESOLUTION|>--- conflicted
+++ resolved
@@ -453,47 +453,8 @@
         else:
             logging.info("Chroma directory %s does not exist, will be created", CHROMA_DB_DIR)
 
-<<<<<<< HEAD
     documents = iter_documents(args.inputs)
     logging.info("Loaded %s source documents", len(documents))
-    
-    # Проверка: выводим предупреждение, если документов не найдено
-    if len(documents) == 0:
-        logging.warning("No documents were loaded from input files!")
-        print("ВНИМАНИЕ: Документы не загружены. Проверьте пути к файлам и формат данных.")
-=======
-    raw_documents = iter_documents(args.inputs)
-    raw_iterator = iter(raw_documents)
-    try:
-        first_document = next(raw_iterator)
-    except StopIteration:
-        logging.error("Нет документов для индексации по указанным путям")
-        print("Не найдено документов для индексации. Проверьте входные файлы.")
-        return
-
-    documents = chain([first_document], raw_iterator)
-    logging.info(
-        "Начата потоковая загрузка документов. Первый источник: %s",
-        first_document.metadata.get("source", first_document.metadata.get("source_path", "<unknown>")),
-    )
-
-    try:
-        build_vector_store(
-            documents,
-            args.collection,
-            args.batch_size,
-            args.device,
-            args.reset,
-        )
-    except ValueError as exc:
-        logging.error("Indexing aborted: %s", exc)
-        print(f"Индексация остановлена: {exc}")
-        return
-    except Exception as exc:
-        logging.exception("Unexpected error during indexing")
-        print(f"Произошла ошибка при индексации: {exc}")
->>>>>>> 5bb62f70
-        return
 
     try:
         build_vector_store(
