# RAG (Retrieval-Augmented Generation) Project

Проект предоставляет офлайн-пайплайн Retrieval-Augmented Generation (RAG) для русскоязычных знаний. Он позволяет индексировать локальные документы в векторную базу Chroma и получать ответы от языковых моделей (через `llama.cpp` или Hugging Face transformers) с опорой на найденные фрагменты.

## Структура репозитория

```
RAG/
├── chroma_db/                # Папка для сохранения векторного индекса (создается автоматически)
├── examples/                 # Примеры входных JSON/JSONL-документов
├── llama.cpp/                # Инструкции и скрипты для работы с локальными GGUF-моделями
├── scripts/                  # Служебные сценарии (тестирование модели, подготовка окружения)
├── config.py                 # Конфигурация путей и параметров по умолчанию
├── rag_index.py              # Индексация JSON/JSONL-файлов в Chroma с проверкой дубликатов
├── rag_query.py              # CLI для генерации ответов с llama.cpp
├── rag_query_transformers.py # CLI для генерации ответов через transformers
├── rag_query_simple.py       # Упрощенный поиск без генерации
├── convert_txt_to_jsonl.py   # Конвертация табличного текста в JSONL
├── simple_convert.py         # Простейший конвертер текстовых файлов
├── xlsx_to_json.py           # Конвертация XLSX в JSONL
├── fix_encoding.py           # Исправление кодировок исходных данных
├── dev-journal.md            # Журнал хода разработки
├── requirements.txt          # Python-зависимости
└── ANALYSIS.md               # Подробный обзор архитектуры проекта
```

## Установка

### Базовые зависимости
```bash
python -m venv .venv
source .venv/bin/activate  # Windows: .venv\Scripts\activate
pip install -r requirements.txt
```

### LLM+RAG без llama.cpp (Рекомендуется)
Для полной функциональности LLM+RAG без Visual Studio Build Tools:

**Готовое решение:**
```bash
# Интеллектуальный RAG с генерацией ответов (автоматически выберет GPU при наличии)
python rag_query_final.py --question "ваш вопрос" --device auto

# Интерактивный режим
python rag_query_final.py --device cpu
```

**Альтернативы:**
- `rag_query_hybrid.py` - гибридный подход
- `rag_query_simple.py` - простой поиск

Подробная инструкция: `docs/llm_rag_without_build_tools.md`

### Установка llama.cpp (опционально)
Для работы с llama.cpp (требует Visual Studio Build Tools):

**Автоматическая установка:**
```bash
python scripts/install_llama_cpp.py
```

Подробная инструкция: `docs/llama_cpp_installation_guide.md`

## Быстрый старт

2. **Подготовка данных**
   - Основной рабочий файл — `data/data_for_RAG.json`. Он может содержать список объектов
     (в формате JSON) с полями `id`, `text`/`content` или другими текстовыми полями.
   - Допускаются и JSONL-файлы, а также простые текстовые (`.txt`, `.md`). Индексатор
     автоматически возьмёт поле с текстом и добавит остальные значения в метаданные.
   - При повторной индексации дубликаты записей не создаются: чанки с одинаковыми
     идентификаторами переиспользуются.
   - Индексатор читает большие JSON-файлы потоково (через `ijson`), поэтому можно
     безопасно работать с наборами данных размером 500 МБ и более без лишнего
     потребления памяти.

3. **Построение (или обновление) индекса**
   ```bash
<<<<<<< HEAD
   python rag_index.py data/data_for_RAG.json --collection demo --device auto
   ```
   Скрипт создаст/обновит коллекцию Chroma в `chroma_db/`. Если файл обновился,
   индексация добавит только новые чанки или переобновит существующие.
   Параметр `--device` позволяет выбрать устройство для расчёта эмбеддингов
   (`cpu`, `cuda` или `auto`).
=======
   python rag_index.py examples/example_documents.jsonl --collection demo --device auto
   ```
   Скрипт создаст/обновит коллекцию Chroma в `chroma_db/`. Параметр `--device` позволяет
   выбрать устройство для расчёта эмбеддингов (`cpu`, `cuda` или `auto`).
>>>>>>> f405c6e8

4. **Запрос с генерацией ответа**
   - **Для llama.cpp**: Установите llama-cpp-python и подготовьте GGUF-модель (см. `docs/llama_cpp_installation_guide.md`)
   - **Для transformers**: Используйте `rag_query_transformers.py` (работает сразу)
   - **Простой поиск**: Используйте `rag_query_simple.py` (без генерации)
   - Запустите CLI:
     ```bash
     python rag_query.py --collection demo --question "Что содержит пример?"
     ```
   - Для CPU-билда без llama.cpp используйте `rag_query_transformers.py`:
     ```bash
     python rag_query_transformers.py --collection demo --question "Что содержит пример?"

   - Для генерации ответов без llama.cpp и с использованием локальных Hugging Face моделей:
     ```bash
     python rag_query_with_llm.py --collection demo --question "Что содержит пример?" --device auto
     ```
     ```

5. **Поиск без генерации**
   ```bash
   python rag_query_simple.py --collection demo --question "Что содержит пример?"
   ```
   Скрипт выведет k наиболее релевантных документов.

## Часто задаваемые вопросы

### Поддерживает ли проект RAG?
Да. Все основные скрипты направлены на реализацию Retrieval-Augmented Generation: индексатор (`rag_index.py`) сохраняет векторы документов в Chroma, а запросные CLI (`rag_query.py`, `rag_query_transformers.py`, `rag_query_simple.py`) извлекают релевантные контексты и при необходимости генерируют ответ языковой моделью.

## Дополнительные ресурсы
- Подробный обзор архитектуры и рекомендаций: `ANALYSIS.md`.
- История и заметки по эксплуатации: `dev-journal.md`.
<|MERGE_RESOLUTION|>--- conflicted
+++ resolved
@@ -76,19 +76,10 @@
 
 3. **Построение (или обновление) индекса**
    ```bash
-<<<<<<< HEAD
-   python rag_index.py data/data_for_RAG.json --collection demo --device auto
-   ```
-   Скрипт создаст/обновит коллекцию Chroma в `chroma_db/`. Если файл обновился,
-   индексация добавит только новые чанки или переобновит существующие.
-   Параметр `--device` позволяет выбрать устройство для расчёта эмбеддингов
-   (`cpu`, `cuda` или `auto`).
-=======
    python rag_index.py examples/example_documents.jsonl --collection demo --device auto
    ```
    Скрипт создаст/обновит коллекцию Chroma в `chroma_db/`. Параметр `--device` позволяет
    выбрать устройство для расчёта эмбеддингов (`cpu`, `cuda` или `auto`).
->>>>>>> f405c6e8
 
 4. **Запрос с генерацией ответа**
    - **Для llama.cpp**: Установите llama-cpp-python и подготовьте GGUF-модель (см. `docs/llama_cpp_installation_guide.md`)
